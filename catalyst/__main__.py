import errno
import os
from functools import wraps

import click
import sys
import logbook
import pandas as pd
from catalyst.marketplace.marketplace import Marketplace
from six import text_type

from catalyst.data import bundles as bundles_module
from catalyst.exchange.exchange_bundle import ExchangeBundle
from catalyst.exchange.utils.exchange_utils import delete_algo_folder
from catalyst.utils.cli import Date, Timestamp
from catalyst.utils.run_algo import _run, load_extensions

try:
    __IPYTHON__
except NameError:
    __IPYTHON__ = False


@click.group()
@click.option(
    '-e',
    '--extension',
    multiple=True,
    help='File or module path to a catalyst extension to load.',
)
@click.option(
    '--strict-extensions/--non-strict-extensions',
    is_flag=True,
    help='If --strict-extensions is passed then catalyst will not run '
         'if it cannot load all of the specified extensions. If this is '
         'not passed or --non-strict-extensions is passed then the '
         'failure will be logged but execution will continue.',
)
@click.option(
    '--default-extension/--no-default-extension',
    is_flag=True,
    default=True,
    help="Don't load the default catalyst extension.py file "
         "in $CATALYST_HOME.",
)
@click.version_option()
def main(extension, strict_extensions, default_extension):
    """Top level catalyst entry point.
    """
    # install a logbook handler before performing any other operations
    logbook.StderrHandler().push_application()
    load_extensions(
        default_extension,
        extension,
        strict_extensions,
        os.environ,
    )


def extract_option_object(option):
    """Convert a click.option call into a click.Option object.

    Parameters
    ----------
    option : decorator
        A click.option decorator.

    Returns
    -------
    option_object : click.Option
        The option object that this decorator will create.
    """

    @option
    def opt():
        pass

    return opt.__click_params__[0]


def ipython_only(option):
    """Mark that an option should only be exposed in IPython.

    Parameters
    ----------
    option : decorator
        A click.option decorator.

    Returns
    -------
    ipython_only_dec : decorator
        A decorator that correctly applies the argument even when not
        using IPython mode.
    """
    if __IPYTHON__:
        return option

    argname = extract_option_object(option).name

    def d(f):
        @wraps(f)
        def _(*args, **kwargs):
            kwargs[argname] = None
            return f(*args, **kwargs)

        return _

    return d


@main.command()
@click.option(
    '-f',
    '--algofile',
    default=None,
    type=click.File('r'),
    help='The file that contains the algorithm to run.',
)
@click.option(
    '-t',
    '--algotext',
    help='The algorithm script to run.',
)
@click.option(
    '-D',
    '--define',
    multiple=True,
    help="Define a name to be bound in the namespace before executing"
         " the algotext. For example '-Dname=value'. The value may be"
         " any python expression. These are evaluated in order so they"
         " may refer to previously defined names.",
)
@click.option(
    '--data-frequency',
    type=click.Choice({'daily', 'minute'}),
    default='daily',
    show_default=True,
    help='The data frequency of the simulation.',
)
@click.option(
    '--capital-base',
    type=float,
    show_default=True,
    help='The starting capital for the simulation.',
)
@click.option(
    '-b',
    '--bundle',
    default='poloniex',
    metavar='BUNDLE-NAME',
    show_default=True,
    help='The data bundle to use for the simulation.',
)
@click.option(
    '--bundle-timestamp',
    type=Timestamp(),
    default=pd.Timestamp.utcnow(),
    show_default=False,
    help='The date to lookup data on or before.\n'
         '[default: <current-time>]'
)
@click.option(
    '-s',
    '--start',
    type=Date(tz='utc', as_timestamp=True),
    help='The start date of the simulation.',
)
@click.option(
    '-e',
    '--end',
    type=Date(tz='utc', as_timestamp=True),
    help='The end date of the simulation.',
)
@click.option(
    '-o',
    '--output',
    default='-',
    metavar='FILENAME',
    show_default=True,
    help="The location to write the perf data. If this is '-' the perf"
         " will be written to stdout.",
)
@click.option(
    '--print-algo/--no-print-algo',
    is_flag=True,
    default=False,
    help='Print the algorithm to stdout.',
)
@ipython_only(click.option(
    '--local-namespace/--no-local-namespace',
    is_flag=True,
    default=None,
    help='Should the algorithm methods be resolved in the local namespace.'
))
@click.option(
    '-x',
    '--exchange-name',
    help='The name of the targeted exchange.',
)
@click.option(
    '-n',
    '--algo-namespace',
    help='A label assigned to the algorithm for data storage purposes.'
)
@click.option(
    '-c',
    '--quote-currency',
    help='The quote currency used to calculate statistics '
         '(e.g. usd, btc, eth).',
)
@click.pass_context
def run(ctx,
        algofile,
        algotext,
        define,
        data_frequency,
        capital_base,
        bundle,
        bundle_timestamp,
        start,
        end,
        output,
        print_algo,
        local_namespace,
        exchange_name,
        algo_namespace,
        quote_currency):
    """Run a backtest for the given algorithm.
    """

    if (algotext is not None) == (algofile is not None):
        ctx.fail(
            "must specify exactly one of '-f' / '--algofile' or"
            " '-t' / '--algotext'",
        )

    # check that the start and end dates are passed correctly
    if start is None and end is None:
        # check both at the same time to avoid the case where a user
        # does not pass either of these and then passes the first only
        # to be told they need to pass the second argument also
        ctx.fail(
            "must specify dates with '-s' / '--start' and '-e' / '--end'"
            " in backtest mode",
        )
    if start is None:
        ctx.fail("must specify a start date with '-s' / '--start'"
                 " in backtest mode")
    if end is None:
        ctx.fail("must specify an end date with '-e' / '--end'"
                 " in backtest mode")

    if exchange_name is None:
        ctx.fail("must specify an exchange name '-x'")

    if quote_currency is None:
        ctx.fail("must specify a quote currency with '-c' in backtest mode")

    if capital_base is None:
        ctx.fail("must specify a capital base with '--capital-base'")

    click.echo('Running in backtesting mode.', sys.stdout)

    perf = _run(
        initialize=None,
        handle_data=None,
        before_trading_start=None,
        analyze=None,
        algofile=algofile,
        algotext=algotext,
        defines=define,
        data_frequency=data_frequency,
        capital_base=capital_base,
        data=None,
        bundle=bundle,
        bundle_timestamp=bundle_timestamp,
        start=start,
        end=end,
        output=output,
        print_algo=print_algo,
        local_namespace=local_namespace,
        environ=os.environ,
        live=False,
        exchange=exchange_name,
        algo_namespace=algo_namespace,
        quote_currency=quote_currency,
        analyze_live=None,
        live_graph=False,
        simulate_orders=True,
        auth_aliases=None,
        stats_output=None,
    )

    if output == '-':
        click.echo(str(perf), sys.stdout)
    elif output != os.devnull:  # make the catalyst magic not write any data
        perf.to_pickle(output)

    return perf


def catalyst_magic(line, cell=None):
    """The catalyst IPython cell magic.
    """
    load_extensions(
        default=True,
        extensions=[],
        strict=True,
        environ=os.environ,
    )
    try:
        return run.main(
            # put our overrides at the start of the parameter list so that
            # users may pass values with higher precedence
            [
                '--algotext', cell,
                '--output', os.devnull,  # don't write the results by default
            ] + ([
                     # these options are set when running in line magic mode
                     # set a non None algo text to use the ipython user_ns
                     '--algotext', '',
                     '--local-namespace',
                 ] if cell is None else []) + line.split(),
            '%s%%catalyst' % ((cell or '') and '%'),
            # don't use system exit and propogate errors to the caller
            standalone_mode=False,
        )
    except SystemExit as e:
        # https://github.com/mitsuhiko/click/pull/533
        # even in standalone_mode=False `--help` really wants to kill us ;_;
        if e.code:
            raise ValueError('main returned non-zero status code: %d' % e.code)


@main.command()
@click.option(
    '-f',
    '--algofile',
    default=None,
    type=click.File('r'),
    help='The file that contains the algorithm to run.',
)
@click.option(
    '--capital-base',
    type=float,
    show_default=True,
    help='The amount of capital (in quote_currency) allocated to trading.',
)
@click.option(
    '-t',
    '--algotext',
    help='The algorithm script to run.',
)
@click.option(
    '-D',
    '--define',
    multiple=True,
    help="Define a name to be bound in the namespace before executing"
         " the algotext. For example '-Dname=value'. The value may be"
         " any python expression. These are evaluated in order so they"
         " may refer to previously defined names.",
)
@click.option(
    '-o',
    '--output',
    default='-',
    metavar='FILENAME',
    show_default=True,
    help="The location to write the perf data. If this is '-' the perf will"
         " be written to stdout.",
)
@click.option(
    '--print-algo/--no-print-algo',
    is_flag=True,
    default=False,
    help='Print the algorithm to stdout.',
)
@ipython_only(click.option(
    '--local-namespace/--no-local-namespace',
    is_flag=True,
    default=None,
    help='Should the algorithm methods be resolved in the local namespace.'
))
@click.option(
    '-x',
    '--exchange-name',
    help='The name of the targeted exchange.',
)
@click.option(
    '-n',
    '--algo-namespace',
    help='A label assigned to the algorithm for data storage purposes.'
)
@click.option(
    '-c',
    '--quote-currency',
    help='The quote currency used to calculate statistics '
         '(e.g. usd, btc, eth).',
)
@click.option(
    '-s',
    '--start',
    type=Date(tz='utc', as_timestamp=False),
    help='An optional future start date at '
         'which the algorithm will start at live',
)
@click.option(
    '-e',
    '--end',
    type=Date(tz='utc', as_timestamp=False),
    help='An optional end date at which to stop the execution.',
)
@click.option(
    '--live-graph/--no-live-graph',
    is_flag=True,
    default=False,
    help='Display live graph.',
)
@click.option(
    '--simulate-orders/--no-simulate-orders',
    is_flag=True,
    default=True,
    help='Simulating orders enable the paper trading mode. No orders will be '
         'sent to the exchange unless set to false.',
)
@click.option(
    '--auth-aliases',
    default=None,
    help='Authentication file aliases for the specified exchanges. By default,'
         'each exchange uses the "auth.json" file in the exchange folder. '
         'Specifying an "auth2" alias would use "auth2.json". It should be '
         'specified like this: "[exchange_name],[alias],..." For example, '
         '"binance,auth2" or "binance,auth2,bittrex,auth2".',
)
@click.pass_context
def live(ctx,
         algofile,
         capital_base,
         algotext,
         define,
         output,
         print_algo,
         local_namespace,
         exchange_name,
         algo_namespace,
<<<<<<< HEAD
         quote_currency,
=======
         base_currency,
         start,
>>>>>>> c4ecaddb
         end,
         live_graph,
         auth_aliases,
         simulate_orders):
    """Trade live with the given algorithm.
    """
    if (algotext is not None) == (algofile is not None):
        ctx.fail(
            "must specify exactly one of '-f' / '--algofile' or"
            " '-t' / '--algotext'",
        )

    if exchange_name is None:
        ctx.fail("must specify an exchange name '-x'")

    if algo_namespace is None:
        ctx.fail("must specify an algorithm name '-n' in live execution mode")

    if quote_currency is None:
        ctx.fail("must specify a quote currency '-c' in live execution mode")

    if capital_base is None:
        ctx.fail("must specify a capital base with '--capital-base'")

    if simulate_orders:
        click.echo('Running in paper trading mode.', sys.stdout)

    else:
        click.echo('Running in live trading mode.', sys.stdout)

    perf = _run(
        initialize=None,
        handle_data=None,
        before_trading_start=None,
        analyze=None,
        algofile=algofile,
        algotext=algotext,
        defines=define,
        data_frequency=None,
        capital_base=capital_base,
        data=None,
        bundle=None,
        bundle_timestamp=None,
        start=start,
        end=end,
        output=output,
        print_algo=print_algo,
        local_namespace=local_namespace,
        environ=os.environ,
        live=True,
        exchange=exchange_name,
        algo_namespace=algo_namespace,
        quote_currency=quote_currency,
        live_graph=live_graph,
        analyze_live=None,
        simulate_orders=simulate_orders,
        auth_aliases=auth_aliases,
        stats_output=None,
    )

    if output == '-':
        click.echo(str(perf), sys.stdout)
    elif output != os.devnull:  # make the catalyst magic not write any data
        perf.to_pickle(output)

    return perf


@main.command(name='ingest-exchange')
@click.option(
    '-x',
    '--exchange-name',
    help='The name of the exchange bundle to ingest.',
)
@click.option(
    '-f',
    '--data-frequency',
    type=click.Choice({'daily', 'minute', 'daily,minute', 'minute,daily'}),
    default='daily',
    show_default=True,
    help='The data frequency of the desired OHLCV bars.',
)
@click.option(
    '-s',
    '--start',
    default=None,
    type=Date(tz='utc', as_timestamp=True),
    help='The start date of the data range. (default: one year from end date)',
)
@click.option(
    '-e',
    '--end',
    default=None,
    type=Date(tz='utc', as_timestamp=True),
    help='The end date of the data range. (default: today)',
)
@click.option(
    '-i',
    '--include-symbols',
    default=None,
    help='A list of symbols to ingest (optional comma separated list)',
)
@click.option(
    '--exclude-symbols',
    default=None,
    help='A list of symbols to exclude from the ingestion '
         '(optional comma separated list)',
)
@click.option(
    '--csv',
    default=None,
    help='The path of a CSV file containing the data. If specified, start, '
         'end, include-symbols and exclude-symbols will be ignored. Instead,'
         'all data in the file will be ingested.',
)
@click.option(
    '--show-progress/--no-show-progress',
    default=True,
    help='Print progress information to the terminal.'
)
@click.option(
    '--verbose/--no-verbose`',
    default=False,
    help='Show a progress indicator for every currency pair.'
)
@click.option(
    '--validate/--no-validate`',
    default=False,
    help='Report potential anomalies found in data bundles.'
)
@click.pass_context
def ingest_exchange(ctx, exchange_name, data_frequency, start, end,
                    include_symbols, exclude_symbols, csv, show_progress,
                    verbose, validate):
    """
    Ingest data for the given exchange.
    """

    if exchange_name is None:
        ctx.fail("must specify an exchange name '-x'")

    exchange_bundle = ExchangeBundle(exchange_name)

    click.echo('Trying to ingest exchange bundle {}...'.format(exchange_name),
               sys.stdout)
    exchange_bundle.ingest(
        data_frequency=data_frequency,
        include_symbols=include_symbols,
        exclude_symbols=exclude_symbols,
        start=start,
        end=end,
        show_progress=show_progress,
        show_breakdown=verbose,
        show_report=validate,
        csv=csv
    )


@main.command(name='clean-algo')
@click.option(
    '-n',
    '--algo-namespace',
    help='The label of the algorithm to for which to clean the state.'
)
@click.pass_context
def clean_algo(ctx, algo_namespace):
    click.echo(
        'Cleaning algo state: {}'.format(algo_namespace),
        sys.stdout
    )
    delete_algo_folder(algo_namespace)
    click.echo('Done', sys.stdout)


@main.command(name='clean-exchange')
@click.option(
    '-x',
    '--exchange-name',
    help='The name of the exchange bundle to ingest.',
)
@click.option(
    '-f',
    '--data-frequency',
    type=click.Choice({'daily', 'minute'}),
    default=None,
    help='The bundle data frequency to remove. If not specified, it will '
         'remove both daily and minute bundles.',
)
@click.pass_context
def clean_exchange(ctx, exchange_name, data_frequency):
    """Clean up bundles from 'ingest-exchange'.
    """

    if exchange_name is None:
        ctx.fail("must specify an exchange name '-x'")

    exchange_bundle = ExchangeBundle(exchange_name)

    click.echo('Cleaning exchange bundle {}...'.format(exchange_name),
               sys.stdout)
    exchange_bundle.clean(
        data_frequency=data_frequency,
    )
    click.echo('Done', sys.stdout)


@main.command()
@click.option(
    '-b',
    '--bundle',
    metavar='BUNDLE-NAME',
    default=None,
    show_default=False,
    help='The data bundle to ingest.',
)
@click.option(
    '-x',
    '--exchange-name',
    help='The name of the exchange bundle to ingest.',
)
@click.option(
    '-c',
    '--compile-locally',
    is_flag=True,
    default=False,
    help='Download dataset from source and compile bundle locally.',
)
@click.option(
    '--assets-version',
    type=int,
    multiple=True,
    help='Version of the assets db to which to downgrade.',
)
@click.option(
    '--show-progress/--no-show-progress',
    default=True,
    help='Print progress information to the terminal.'
)
@click.pass_context
def ingest(ctx, bundle, exchange_name, compile_locally, assets_version,
           show_progress):
    """Ingest the data for the given bundle.
    """

    bundles_module.ingest(
        bundle,
        os.environ,
        pd.Timestamp.utcnow(),
        assets_version,
        show_progress,
        compile_locally,
    )


@main.command()
@click.option(
    '-b',
    '--bundle',
    default='poloniex',
    metavar='BUNDLE-NAME',
    show_default=True,
    help='The data bundle to clean.',
)
@click.option(
    '-x',
    '--exchange_name',
    metavar='EXCHANGE-NAME',
    show_default=True,
    help='The exchange bundle name to clean.',
)
@click.option(
    '-e',
    '--before',
    type=Timestamp(),
    help='Clear all data before TIMESTAMP.'
         ' This may not be passed with -k / --keep-last',
)
@click.option(
    '-a',
    '--after',
    type=Timestamp(),
    help='Clear all data after TIMESTAMP'
         ' This may not be passed with -k / --keep-last',
)
@click.option(
    '-k',
    '--keep-last',
    type=int,
    metavar='N',
    help='Clear all but the last N downloads.'
         ' This may not be passed with -e / --before or -a / --after',
)
def clean(bundle, before, after, keep_last):
    """Clean up bundles from 'ingest'.
    """
    bundles_module.clean(
        bundle,
        before,
        after,
        keep_last,
    )


@main.command()
def bundles():
    """List all of the available data bundles.
    """
    for bundle in sorted(bundles_module.bundles.keys()):
        if bundle.startswith('.'):
            # hide the test data
            continue
        try:
            ingestions = list(
                map(text_type, bundles_module.ingestions_for_bundle(bundle))
            )
        except OSError as e:
            if e.errno != errno.ENOENT:
                raise
            ingestions = []

        # If we got no ingestions, either because the directory didn't exist or
        # because there were no entries, print a single message indicating that
        # no ingestions have yet been made.
        for timestamp in ingestions or ["<no ingestions>"]:
            click.echo("%s %s" % (bundle, timestamp), sys.stdout)


@main.group()
@click.pass_context
def marketplace(ctx):
    """Access the Enigma Data Marketplace to:\n
    - Register and Publish new datasets (seller-side)\n
    - Subscribe and Ingest premium datasets (buyer-side)\n
    """
    pass


@marketplace.command()
@click.pass_context
def ls(ctx):
    """List all available datasets.
    """
    click.echo('Listing of available data sources on the marketplace:',
               sys.stdout)
    marketplace = Marketplace()
    marketplace.list()


@marketplace.command()
@click.option(
    '--dataset',
    default=None,
    help='The name of the dataset to ingest from the Data Marketplace.',
)
@click.pass_context
def subscribe(ctx, dataset):
    """Subscribe to an existing dataset.
    """
    marketplace = Marketplace()
    marketplace.subscribe(dataset)


@marketplace.command()
@click.option(
    '--dataset',
    default=None,
    help='The name of the dataset to ingest from the Data Marketplace.',
)
@click.option(
    '-f',
    '--data-frequency',
    type=click.Choice({'daily', 'minute', 'daily,minute', 'minute,daily'}),
    default='daily',
    show_default=True,
    help='The data frequency of the desired OHLCV bars.',
)
@click.option(
    '-s',
    '--start',
    default=None,
    type=Date(tz='utc', as_timestamp=True),
    help='The start date of the data range. (default: one year from end date)',
)
@click.option(
    '-e',
    '--end',
    default=None,
    type=Date(tz='utc', as_timestamp=True),
    help='The end date of the data range. (default: today)',
)
@click.pass_context
def ingest(ctx, dataset, data_frequency, start, end):
    """Ingest a dataset (requires subscription).
    """
    marketplace = Marketplace()
    marketplace.ingest(dataset, data_frequency, start, end)


@marketplace.command()
@click.option(
    '--dataset',
    default=None,
    help='The name of the dataset to ingest from the Data Marketplace.',
)
@click.pass_context
def clean(ctx, dataset):
    """Clean/Remove local data for a given dataset.
    """
    marketplace = Marketplace()
    marketplace.clean(dataset)


@marketplace.command()
@click.pass_context
def register(ctx):
    """Register a new dataset.
    """
    marketplace = Marketplace()
    marketplace.register()


@marketplace.command()
@click.option(
    '--dataset',
    default=None,
    help='The name of the Marketplace dataset to publish data for.',
)
@click.option(
    '--datadir',
    default=None,
    help='The folder that contains the CSV data files to publish.',
)
@click.option(
    '--watch/--no-watch',
    is_flag=True,
    default=False,
    help='Whether to watch the datadir for live data.',
)
@click.pass_context
def publish(ctx, dataset, datadir, watch):
    """Publish data for a registered dataset.
    """
    marketplace = Marketplace()
    if dataset is None:
        ctx.fail("must specify a dataset to publish data for "
                 " with '--dataset'\n")
    if datadir is None:
        ctx.fail("must specify a datadir where to find the files to publish "
                 " with '--datadir'\n")
    marketplace.publish(dataset, datadir, watch)


if __name__ == '__main__':
    main()<|MERGE_RESOLUTION|>--- conflicted
+++ resolved
@@ -443,12 +443,8 @@
          local_namespace,
          exchange_name,
          algo_namespace,
-<<<<<<< HEAD
          quote_currency,
-=======
-         base_currency,
          start,
->>>>>>> c4ecaddb
          end,
          live_graph,
          auth_aliases,
