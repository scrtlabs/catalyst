--- conflicted
+++ resolved
@@ -3,11 +3,9 @@
 from json import JSONEncoder
 
 import pandas as pd
-<<<<<<< HEAD
 from catalyst.assets._assets import TradingPair
 from catalyst.constants import DATE_TIME_FORMAT
 from six import string_types
-=======
 from six import string_types
 
 from datetime import date, datetime
@@ -34,7 +32,6 @@
 
         elif isinstance(obj, TradingPair):
             return obj.to_dict()
->>>>>>> e872b1fc
 
 
 class ExchangeJSONEncoder(json.JSONEncoder):
