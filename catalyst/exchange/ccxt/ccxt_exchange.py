--- conflicted
+++ resolved
@@ -4,16 +4,6 @@
 import ccxt
 import pandas as pd
 import six
-<<<<<<< HEAD
-from catalyst.assets._assets import TradingPair
-from ccxt import InvalidOrder, NetworkError, \
-    ExchangeError
-from logbook import Logger
-from redo import retry
-from six import string_types
-
-=======
->>>>>>> 271a51a3
 from catalyst.algorithm import MarketOrder
 from catalyst.constants import LOG_LEVEL
 from catalyst.exchange.exchange import Exchange
@@ -21,12 +11,7 @@
 from catalyst.exchange.exchange_errors import InvalidHistoryFrequencyError, \
     ExchangeSymbolsNotFound, ExchangeRequestError, InvalidOrderStyle, \
     UnsupportedHistoryFrequencyError, \
-<<<<<<< HEAD
-    ExchangeNotFoundError, CreateOrderError, InvalidHistoryTimeframeError, \
-    MarketsNotFoundError, InvalidMarketError
-=======
     ExchangeNotFoundError, CreateOrderError, InvalidHistoryTimeframeError
->>>>>>> 271a51a3
 from catalyst.exchange.exchange_execution import ExchangeLimitOrder
 from catalyst.exchange.utils.ccxt_utils import get_exchange_config
 from catalyst.exchange.utils.datetime_utils import from_ms_timestamp, \
@@ -53,12 +38,8 @@
 
 
 class CCXT(Exchange):
-<<<<<<< HEAD
     def __init__(self, exchange_name, key,
                  secret, password, base_currency, config=None):
-=======
-    def __init__(self, exchange_name, key, secret, base_currency, config=None):
->>>>>>> 271a51a3
         log.debug(
             'finding {} in CCXT exchanges:\n{}'.format(
                 exchange_name, ccxt.exchanges
@@ -111,7 +92,6 @@
             log.debug(
                 'got exchange config {}:\n{}'.format(
                     self.name, self._config
-<<<<<<< HEAD
                 )
             )
 
@@ -152,10 +132,6 @@
                     market=market,
                 )
         return markets
-=======
-                )
-            )
->>>>>>> 271a51a3
 
     def create_exchange_config(self):
         config = dict(
@@ -172,7 +148,6 @@
             ),
         )
 
-<<<<<<< HEAD
         config['assets'] = []
         for market in markets:
             asset = self.create_trading_pair(market=market)
@@ -218,12 +193,6 @@
         if self._config is None:
             raise ValueError('Exchange config not available.')
 
-=======
-    def load_assets(self):
-        if self._config is None:
-            raise ValueError('Exchange config not available.')
-
->>>>>>> 271a51a3
         self.assets = []
         for asset_dict in self._config['assets']:
             asset = TradingPair(**asset_dict)
@@ -487,7 +456,6 @@
         except ExchangeSymbolsNotFound:
             return None
 
-<<<<<<< HEAD
     def apply_conditional_market_params(self, params, market):
         """
         Applies a CCXT market dict to parameters of TradingPair init.
@@ -536,8 +504,6 @@
                 if 'lot' not in params:
                     params['lot'] = params['min_trade_size']
 
-=======
->>>>>>> 271a51a3
     def get_balances(self):
         try:
             log.debug('retrieving wallets balances')
